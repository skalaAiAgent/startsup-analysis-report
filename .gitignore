.env
<<<<<<< HEAD
.venv

# Python
__pycache__/
*.py[cod]
*$py.class

# ChromaDB
chroma_db/
.chroma/

rag/company_comparison/.chroma/
=======
venv/
>>>>>>> f3a97736
<|MERGE_RESOLUTION|>--- conflicted
+++ resolved
@@ -1,17 +1,2 @@
 .env
-<<<<<<< HEAD
-.venv
-
-# Python
-__pycache__/
-*.py[cod]
-*$py.class
-
-# ChromaDB
-chroma_db/
-.chroma/
-
-rag/company_comparison/.chroma/
-=======
-venv/
->>>>>>> f3a97736
+venv/