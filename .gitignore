--- conflicted
+++ resolved
@@ -1,5 +1,5 @@
 .env
-<<<<<<< HEAD
+.venv
 
 # Python
 __pycache__/
@@ -8,7 +8,4 @@
 
 # ChromaDB
 chroma_db/
-.chroma/
-=======
-.venv
->>>>>>> ec6ec166
+.chroma/